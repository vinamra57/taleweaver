/**
 * TaleWeaver Worker - Main Entry Point
 * Cloudflare Worker API for interactive bedtime stories
 */

import { Hono } from 'hono';
import { cors } from 'hono/cors';
import type { Env } from './types/env';
import { handleStoryStart } from './routes/storyStart';
import { handleStoryContinue } from './routes/storyContinue';
import { handleBranchStatus } from './routes/branchStatus';
import { handleGetBranches } from './routes/getBranches';
import { getAudio } from './services/r2';
import { TaleWeaverError } from './utils/errors';
import { createLogger } from './utils/logger';

// Auth routes
import { handleSignup } from './routes/auth/signup';
import { handleLogin } from './routes/auth/login';
import { handleChangePassword } from './routes/auth/changePassword';

// User routes
import { handleGetMe, handleUpdateMe } from './routes/user/profile';
import {
  handleListProfiles,
  handleCreateProfile,
  handleGetProfile,
  handleUpdateProfile,
  handleDeleteProfile,
} from './routes/user/childProfiles';
import {
  handleListStories,
  handleGetStory,
  handleSaveStory,
  handleDeleteStory,
} from './routes/user/stories';
import {
<<<<<<< HEAD
  handleListSongs,
  handleGetSong,
  handleSaveSong,
  handleDeleteSong,
} from './routes/user/songs';
=======
  handleCloneVoice,
  handleListClonedVoices,
  handleDeleteClonedVoice,
} from './routes/user/clonedVoices';
>>>>>>> 267a292e
import { handleStoryEvaluation } from './routes/storyEvaluate';
import { handleSongCreate } from './routes/songCreate';

// Auth middleware
import { requireAuth, optionalAuth } from './auth/middleware';

const logger = createLogger('Main');

// Create Hono app
const app = new Hono<{ Bindings: Env }>();

// CORS middleware - allow all origins for hackathon (tighten for production)
app.use('*', cors({
  origin: '*',
  allowMethods: ['GET', 'POST', 'PATCH', 'DELETE', 'OPTIONS'],
  allowHeaders: ['Content-Type', 'Authorization'],
}));

// Health check endpoint
app.get('/', (c) => {
  return c.json({
    service: 'TaleWeaver API',
    version: '2.0.0',
    status: 'running',
    endpoints: {
      // Auth
      signup: 'POST /api/auth/signup',
      login: 'POST /api/auth/login',
      changePassword: 'POST /api/auth/change-password',
      // User
      me: 'GET /api/user/me',
      updateMe: 'PATCH /api/user/me',
      // Profiles
      profiles: 'GET/POST /api/profiles',
      profile: 'GET/PATCH/DELETE /api/profiles/:id',
      // Stories
      stories: 'GET/POST /api/stories',
      story: 'GET/DELETE /api/stories/:id',
<<<<<<< HEAD
      songs: 'GET/POST /api/songs',
      song: 'GET/DELETE /api/songs/:id',
=======
      // Cloned Voices
      cloneVoice: 'POST /api/voices/clone',
      clonedVoices: 'GET /api/voices/cloned',
      deleteClonedVoice: 'DELETE /api/voices/cloned/:id',
>>>>>>> 267a292e
      // Story Generation
      start: 'POST /api/story/start',
      continue: 'POST /api/story/continue',
      evaluate: 'POST /api/story/evaluate',
      status: 'GET /api/story/status/:sessionId',
      branches: 'GET /api/story/branches/:sessionId/:checkpoint',
      audio: 'GET /audio/:sessionId/:sceneId',
      songCreate: 'POST /api/song/create',
    },
  });
});

// ============================================================================
// Auth Routes
// ============================================================================
app.post('/api/auth/signup', handleSignup);
app.post('/api/auth/login', handleLogin);
app.post('/api/auth/change-password', requireAuth, handleChangePassword);

// ============================================================================
// Story Generation Routes (Optional Auth)
// ============================================================================
// These routes work with or without authentication
// If authenticated, stories can be saved to user account
app.post('/api/story/start', optionalAuth, handleStoryStart);
app.post('/api/story/continue', optionalAuth, handleStoryContinue);
app.post('/api/story/evaluate', optionalAuth, handleStoryEvaluation);
app.get('/api/story/status/:sessionId', handleBranchStatus);
app.get('/api/story/branches/:sessionId/:checkpoint', handleGetBranches);
app.post('/api/song/create', optionalAuth, handleSongCreate);

// ============================================================================
// User Routes (Protected)
// ============================================================================
app.get('/api/user/me', requireAuth, handleGetMe);
app.patch('/api/user/me', requireAuth, handleUpdateMe);

// ============================================================================
// Child Profile Routes (Protected)
// ============================================================================
app.get('/api/profiles', requireAuth, handleListProfiles);
app.post('/api/profiles', requireAuth, handleCreateProfile);
app.get('/api/profiles/:id', requireAuth, handleGetProfile);
app.patch('/api/profiles/:id', requireAuth, handleUpdateProfile);
app.delete('/api/profiles/:id', requireAuth, handleDeleteProfile);

// ============================================================================
// Story History Routes (Protected)
// ============================================================================
app.get('/api/stories', requireAuth, handleListStories);
app.get('/api/stories/:id', requireAuth, handleGetStory);
app.post('/api/stories/save', requireAuth, handleSaveStory);
app.delete('/api/stories/:id', requireAuth, handleDeleteStory);
app.get('/api/songs', requireAuth, handleListSongs);
app.get('/api/songs/:id', requireAuth, handleGetSong);
app.post('/api/songs/save', requireAuth, handleSaveSong);
app.delete('/api/songs/:id', requireAuth, handleDeleteSong);

// ============================================================================
// Cloned Voice Routes (Protected)
// ============================================================================
app.post('/api/voices/clone', requireAuth, handleCloneVoice);
app.get('/api/voices/cloned', requireAuth, handleListClonedVoices);
app.delete('/api/voices/cloned/:id', requireAuth, handleDeleteClonedVoice);

// ============================================================================
// Audio Serving
// ============================================================================
app.get('/audio/:sessionId/:sceneId', async (c) => {
  try {
    const sessionId = c.req.param('sessionId');
    const sceneId = c.req.param('sceneId');
    const key = `${sessionId}/${sceneId}`;

    logger.debug(`Serving audio: ${key}`);

    const audioBuffer = await getAudio(key, c.env);

    if (!audioBuffer) {
      return c.json({ error: 'Audio not found' }, 404);
    }

    return new Response(audioBuffer, {
      headers: {
        'Content-Type': 'audio/mpeg',
        'Cache-Control': 'public, max-age=3600',
      },
    });
  } catch (error) {
    logger.error('Audio serve failed', error);
    return c.json({ error: 'Failed to serve audio' }, 500);
  }
});

// ============================================================================
// Error Handlers
// ============================================================================

// Global error handler
app.onError((err, c) => {
  logger.error('Unhandled error', err);

  if (err instanceof TaleWeaverError) {
    return c.json(
      {
        error: err.name,
        message: err.message,
        code: err.code,
      },
      err.statusCode as any
    );
  }

  return c.json(
    {
      error: 'Internal Server Error',
      message: err.message || 'An unexpected error occurred',
    },
    500
  );
});

// 404 handler
app.notFound((c) => {
  return c.json(
    {
      error: 'Not Found',
      message: 'The requested endpoint does not exist',
    },
    404
  );
});

// Export Hono app as default export
export default app;

// Export Durable Objects
export { UserDO } from './durable-objects/UserDO';<|MERGE_RESOLUTION|>--- conflicted
+++ resolved
@@ -35,18 +35,16 @@
   handleDeleteStory,
 } from './routes/user/stories';
 import {
-<<<<<<< HEAD
   handleListSongs,
   handleGetSong,
   handleSaveSong,
   handleDeleteSong,
 } from './routes/user/songs';
-=======
+import {
   handleCloneVoice,
   handleListClonedVoices,
   handleDeleteClonedVoice,
 } from './routes/user/clonedVoices';
->>>>>>> 267a292e
 import { handleStoryEvaluation } from './routes/storyEvaluate';
 import { handleSongCreate } from './routes/songCreate';
 
@@ -85,15 +83,12 @@
       // Stories
       stories: 'GET/POST /api/stories',
       story: 'GET/DELETE /api/stories/:id',
-<<<<<<< HEAD
       songs: 'GET/POST /api/songs',
       song: 'GET/DELETE /api/songs/:id',
-=======
       // Cloned Voices
       cloneVoice: 'POST /api/voices/clone',
       clonedVoices: 'GET /api/voices/cloned',
       deleteClonedVoice: 'DELETE /api/voices/cloned/:id',
->>>>>>> 267a292e
       // Story Generation
       start: 'POST /api/story/start',
       continue: 'POST /api/story/continue',
@@ -147,6 +142,10 @@
 app.get('/api/stories/:id', requireAuth, handleGetStory);
 app.post('/api/stories/save', requireAuth, handleSaveStory);
 app.delete('/api/stories/:id', requireAuth, handleDeleteStory);
+
+// ============================================================================
+// Song History Routes (Protected)
+// ============================================================================
 app.get('/api/songs', requireAuth, handleListSongs);
 app.get('/api/songs/:id', requireAuth, handleGetSong);
 app.post('/api/songs/save', requireAuth, handleSaveSong);
