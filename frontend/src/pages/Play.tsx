--- conflicted
+++ resolved
@@ -30,12 +30,9 @@
   const [sessionState, setSessionState] = useState<StoredStorySession | null>(null);
   const [isLoading, setIsLoading] = useState(false);
   const [error, setError] = useState<string | null>(null);
-<<<<<<< HEAD
   const [isSaved, setIsSaved] = useState(false);
-=======
   const [isPlaying, setIsPlaying] = useState(false);
   const [currentPlayingUrl, setCurrentPlayingUrl] = useState<string | null>(null);
->>>>>>> db58be51
 
   // Restore story session from storage
   useEffect(() => {
