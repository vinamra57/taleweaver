--- conflicted
+++ resolved
@@ -688,12 +688,8 @@
               <div className="flex gap-2">
                 <button
                   onClick={() => playAudio(currentInteractiveEntry.segment.audio_url)}
-<<<<<<< HEAD
                   disabled={isPlaying && currentPlayingUrl === currentInteractiveEntry.segment.audio_url}
                   className="w-12 h-12 rounded-full bg-bedtime-yellow text-white flex items-center justify-center text-2xl hover:scale-110 transition-transform disabled:opacity-50 disabled:cursor-not-allowed"
-=======
-                  className="w-12 h-12 rounded-full bg-bedtime-yellow text-white flex items-center justify-center text-2xl hover:scale-110 transition-transform"
->>>>>>> 267a292e
                   aria-label="Play narration"
                 >
                   ▶
